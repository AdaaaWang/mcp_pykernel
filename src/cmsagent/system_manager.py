--- conflicted
+++ resolved
@@ -391,13 +391,10 @@
     mat_id : str
         material id from the material project database.
     fname : str
-<<<<<<< HEAD
-        Name of the quantum espresso input file to write
-=======
+
         Name of the Quantum ESPRESSO input file to write.
     pseudofiles : dict[str, str]
         Dictionary mapping element to the psedopotential file
->>>>>>> 375bf6c8
     kpt_sampling : list(str), optional
         Uniform kpt sampling grid. Example: [3,4,5] is
         to have 3 kpts along x, 4 along y and 5 along z.
